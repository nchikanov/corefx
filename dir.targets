--- conflicted
+++ resolved
@@ -58,7 +58,6 @@
     </SupplementalTestData>
   </ItemGroup>
 
-<<<<<<< HEAD
   <!-- ToDo: Remove this target and the following ItemGroup once the mapping between netstandard1.7 and netcoreapp1.1 is supported. Issue https://github.com/dotnet/corefx/issues/11321 -->
   <Target Name="RemoveUnwantedTestMonikers" Condition="'$(TargetGroup)'=='netstandard1.7'" BeforeTargets="CopyTestToTestDirectory">
     <ItemGroup>
@@ -72,7 +71,6 @@
     </TestNugetTargetMoniker>
   </ItemGroup>
 
-=======
   <Target Name="ProducesPackageId" 
           Returns="@(PackageIds)">
     <ItemGroup>
@@ -80,5 +78,4 @@
     </ItemGroup>
   </Target>
 
->>>>>>> 022a8c20
 </Project>